sudo: False

language: python

matrix:
  include:
    - python: 2.7
    - python: 3.6

install:
  # Install conda
  - wget http://repo.continuum.io/miniconda/Miniconda-latest-Linux-x86_64.sh -O miniconda.sh
  - bash miniconda.sh -b -p $HOME/miniconda
  - export PATH="$HOME/miniconda/bin:$PATH"
  - conda config --set always_yes yes --set changeps1 no
  - conda update conda

  # Install dependencies
<<<<<<< HEAD
  - conda create -n test-streams python=$TRAVIS_PYTHON_VERSION pytest tornado toolz flake8 coverage codecov dask distributed -c conda-forge
=======
  - conda create -n test-streams python=$TRAVIS_PYTHON_VERSION pytest tornado toolz flake8 coverage codecov networkx dask graphviz python-graphviz -c conda-forge
>>>>>>> 0bd54826
  - source activate test-streams
  - pip install git+https://github.com/dask/distributed.git --upgrade --no-deps

  - python setup.py install

script:
  - coverage run run_tests.py
  - flake8 streams

after_success:
  - codecov

notifications:
  email: false<|MERGE_RESOLUTION|>--- conflicted
+++ resolved
@@ -16,11 +16,7 @@
   - conda update conda
 
   # Install dependencies
-<<<<<<< HEAD
-  - conda create -n test-streams python=$TRAVIS_PYTHON_VERSION pytest tornado toolz flake8 coverage codecov dask distributed -c conda-forge
-=======
-  - conda create -n test-streams python=$TRAVIS_PYTHON_VERSION pytest tornado toolz flake8 coverage codecov networkx dask graphviz python-graphviz -c conda-forge
->>>>>>> 0bd54826
+  - conda create -n test-streams python=$TRAVIS_PYTHON_VERSION pytest tornado toolz flake8 coverage codecov networkx graphviz python-graphviz dask distributed -c conda-forge
   - source activate test-streams
   - pip install git+https://github.com/dask/distributed.git --upgrade --no-deps
 
