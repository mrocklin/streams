from .core import *
from .sources import *
<<<<<<< HEAD
try:
    from .dask import DaskStream, scatter
except ImportError:
    pass
=======
from .graph import *
>>>>>>> 0bd54826
<|MERGE_RESOLUTION|>--- conflicted
+++ resolved
@@ -1,10 +1,7 @@
 from .core import *
+from .graph import *
 from .sources import *
-<<<<<<< HEAD
 try:
     from .dask import DaskStream, scatter
 except ImportError:
-    pass
-=======
-from .graph import *
->>>>>>> 0bd54826
+    pass